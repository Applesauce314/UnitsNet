--- conflicted
+++ resolved
@@ -67,6 +67,12 @@
         };
 
         [Fact]
+        public void Ctor_WithUndefinedUnit_ThrowsArgumentException()
+        {
+            Assert.Throws<ArgumentException>(() => new MolarEnergy((double)0.0, MolarEnergyUnit.Undefined));
+        }
+
+        [Fact]
         public void DefaultCtor_ReturnsQuantityWithZeroValueAndBaseUnit()
         {
             var quantity = new MolarEnergy();
@@ -74,6 +80,7 @@
             Assert.Equal(MolarEnergyUnit.JoulePerMole, quantity.Unit);
         }
 
+
         [Fact]
         public void Ctor_WithInfinityValue_ThrowsArgumentException()
         {
@@ -117,9 +124,14 @@
 
             Assert.Equal(MolarEnergy.Zero, quantityInfo.Zero);
             Assert.Equal("MolarEnergy", quantityInfo.Name);
-
-            var units = EnumUtils.GetEnumValues<MolarEnergyUnit>().ToArray();
+            Assert.Equal(QuantityType.MolarEnergy, quantityInfo.QuantityType);
+
+            var units = EnumUtils.GetEnumValues<MolarEnergyUnit>().Except(new[] {MolarEnergyUnit.Undefined}).ToArray();
             var unitNames = units.Select(x => x.ToString());
+
+            // Obsolete members
+            Assert.Equal(units, quantityInfo.Units);
+            Assert.Equal(unitNames, quantityInfo.UnitNames);
         }
 
         [Fact]
@@ -173,7 +185,7 @@
         [Fact]
         public void As_SIUnitSystem_ThrowsArgumentExceptionIfNotSupported()
         {
-            var quantity = new MolarEnergy(value: 1, unit: MolarEnergy.ConversionBaseUnit);
+            var quantity = new MolarEnergy(value: 1, unit: MolarEnergy.BaseUnit);
             Func<object> AsWithSIUnitSystem = () => quantity.As(UnitSystem.SI);
 
             if (SupportsSIUnitSystem)
@@ -212,10 +224,6 @@
         [MemberData(nameof(UnitTypes))]
         public void ToUnit_FromNonBaseUnit_ReturnsQuantityWithGivenUnit(MolarEnergyUnit unit)
         {
-<<<<<<< HEAD
-            var quantityInBaseUnit = MolarEnergy.FromJoulesPerMole(1).ToBaseUnit();
-            Assert.Equal(MolarEnergy.ConversionBaseUnit, quantityInBaseUnit.Unit);
-=======
             // See if there is a unit available that is not the base unit.
             var fromUnit = MolarEnergy.Units.FirstOrDefault(u => u != MolarEnergy.BaseUnit && u != MolarEnergyUnit.Undefined);
 
@@ -226,7 +234,6 @@
             var quantity = MolarEnergy.From(3.0, fromUnit);
             var converted = quantity.ToUnit(unit);
             Assert.Equal(converted.Unit, unit);
->>>>>>> eca11394
         }
 
         [Fact]
@@ -292,6 +299,49 @@
         }
 
         [Fact]
+        public void EqualityOperators()
+        {
+            var a = MolarEnergy.FromJoulesPerMole(1);
+            var b = MolarEnergy.FromJoulesPerMole(2);
+
+#pragma warning disable CS8073
+// ReSharper disable EqualExpressionComparison
+
+            Assert.True(a == a);
+            Assert.False(a != a);
+
+            Assert.True(a != b);
+            Assert.False(a == b);
+
+            Assert.False(a == null);
+            Assert.False(null == a);
+
+// ReSharper restore EqualExpressionComparison
+#pragma warning restore CS8073
+        }
+
+        [Fact]
+        public void Equals_SameType_IsImplemented()
+        {
+            var a = MolarEnergy.FromJoulesPerMole(1);
+            var b = MolarEnergy.FromJoulesPerMole(2);
+
+            Assert.True(a.Equals(a));
+            Assert.False(a.Equals(b));
+        }
+
+        [Fact]
+        public void Equals_QuantityAsObject_IsImplemented()
+        {
+            object a = MolarEnergy.FromJoulesPerMole(1);
+            object b = MolarEnergy.FromJoulesPerMole(2);
+
+            Assert.True(a.Equals(a));
+            Assert.False(a.Equals(b));
+            Assert.False(a.Equals((object)null));
+        }
+
+        [Fact]
         public void Equals_RelativeTolerance_IsImplemented()
         {
             var v = MolarEnergy.FromJoulesPerMole(1);
@@ -321,11 +371,20 @@
         }
 
         [Fact]
+        public void UnitsDoesNotContainUndefined()
+        {
+            Assert.DoesNotContain(MolarEnergyUnit.Undefined, MolarEnergy.Units);
+        }
+
+        [Fact]
         public void HasAtLeastOneAbbreviationSpecified()
         {
             var units = Enum.GetValues(typeof(MolarEnergyUnit)).Cast<MolarEnergyUnit>();
             foreach(var unit in units)
             {
+                if(unit == MolarEnergyUnit.Undefined)
+                    continue;
+
                 var defaultAbbreviation = UnitAbbreviationsCache.Default.GetDefaultAbbreviation(unit);
             }
         }
@@ -339,8 +398,8 @@
         [Fact]
         public void ToString_ReturnsValueAndUnitAbbreviationInCurrentCulture()
         {
-            var prevCulture = Thread.CurrentThread.CurrentCulture;
-            Thread.CurrentThread.CurrentCulture = CultureInfo.GetCultureInfo("en-US");
+            var prevCulture = Thread.CurrentThread.CurrentUICulture;
+            Thread.CurrentThread.CurrentUICulture = CultureInfo.GetCultureInfo("en-US");
             try {
                 Assert.Equal("1 J/mol", new MolarEnergy(1, MolarEnergyUnit.JoulePerMole).ToString());
                 Assert.Equal("1 kJ/mol", new MolarEnergy(1, MolarEnergyUnit.KilojoulePerMole).ToString());
@@ -348,7 +407,7 @@
             }
             finally
             {
-                Thread.CurrentThread.CurrentCulture = prevCulture;
+                Thread.CurrentThread.CurrentUICulture = prevCulture;
             }
         }
 
@@ -366,10 +425,10 @@
         [Fact]
         public void ToString_SFormat_FormatsNumberWithGivenDigitsAfterRadixForCurrentCulture()
         {
-            var oldCulture = CultureInfo.CurrentCulture;
+            var oldCulture = CultureInfo.CurrentUICulture;
             try
             {
-                CultureInfo.CurrentCulture = CultureInfo.InvariantCulture;
+                CultureInfo.CurrentUICulture = CultureInfo.InvariantCulture;
                 Assert.Equal("0.1 J/mol", new MolarEnergy(0.123456, MolarEnergyUnit.JoulePerMole).ToString("s1"));
                 Assert.Equal("0.12 J/mol", new MolarEnergy(0.123456, MolarEnergyUnit.JoulePerMole).ToString("s2"));
                 Assert.Equal("0.123 J/mol", new MolarEnergy(0.123456, MolarEnergyUnit.JoulePerMole).ToString("s3"));
@@ -377,7 +436,7 @@
             }
             finally
             {
-                CultureInfo.CurrentCulture = oldCulture;
+                CultureInfo.CurrentUICulture = oldCulture;
             }
         }
 
@@ -391,27 +450,28 @@
             Assert.Equal("0.1235 J/mol", new MolarEnergy(0.123456, MolarEnergyUnit.JoulePerMole).ToString("s4", culture));
         }
 
-        [Theory]
-        [InlineData(null)]
-        [InlineData("en-US")]
-        public void ToString_NullFormat_DefaultsToGeneralFormat(string cultureName)
-        {
-            var quantity = MolarEnergy.FromJoulesPerMole(1.0);
-            CultureInfo formatProvider = cultureName == null
-                ? null
-                : CultureInfo.GetCultureInfo(cultureName);
-
-            Assert.Equal(quantity.ToString("g", formatProvider), quantity.ToString(null, formatProvider));
-        }
-
-        [Theory]
-        [InlineData(null)]
-        [InlineData("g")]
-        public void ToString_NullProvider_EqualsCurrentCulture(string format)
-        {
-            var quantity = MolarEnergy.FromJoulesPerMole(1.0);
-            Assert.Equal(quantity.ToString(format, CultureInfo.CurrentCulture), quantity.ToString(format, null));
-        }
+
+        [Fact]
+        public void ToString_NullFormat_ThrowsArgumentNullException()
+        {
+            var quantity = MolarEnergy.FromJoulesPerMole(1.0);
+            Assert.Throws<ArgumentNullException>(() => quantity.ToString(null, null, null));
+        }
+
+        [Fact]
+        public void ToString_NullArgs_ThrowsArgumentNullException()
+        {
+            var quantity = MolarEnergy.FromJoulesPerMole(1.0);
+            Assert.Throws<ArgumentNullException>(() => quantity.ToString(null, "g", null));
+        }
+
+        [Fact]
+        public void ToString_NullProvider_EqualsCurrentUICulture()
+        {
+            var quantity = MolarEnergy.FromJoulesPerMole(1.0);
+            Assert.Equal(quantity.ToString(CultureInfo.CurrentUICulture, "g"), quantity.ToString(null, "g"));
+        }
+
 
         [Fact]
         public void Convert_ToBool_ThrowsInvalidCastException()
@@ -530,6 +590,13 @@
         {
             var quantity = MolarEnergy.FromJoulesPerMole(1.0);
             Assert.Equal(quantity.Unit, Convert.ChangeType(quantity, typeof(MolarEnergyUnit)));
+        }
+
+        [Fact]
+        public void Convert_ChangeType_QuantityType_EqualsQuantityType()
+        {
+            var quantity = MolarEnergy.FromJoulesPerMole(1.0);
+            Assert.Equal(QuantityType.MolarEnergy, Convert.ChangeType(quantity, typeof(QuantityType)));
         }
 
         [Fact]
