--- conflicted
+++ resolved
@@ -67,6 +67,12 @@
         };
 
         [Fact]
+        public void Ctor_WithUndefinedUnit_ThrowsArgumentException()
+        {
+            Assert.Throws<ArgumentException>(() => new SpecificVolume((double)0.0, SpecificVolumeUnit.Undefined));
+        }
+
+        [Fact]
         public void DefaultCtor_ReturnsQuantityWithZeroValueAndBaseUnit()
         {
             var quantity = new SpecificVolume();
@@ -74,6 +80,7 @@
             Assert.Equal(SpecificVolumeUnit.CubicMeterPerKilogram, quantity.Unit);
         }
 
+
         [Fact]
         public void Ctor_WithInfinityValue_ThrowsArgumentException()
         {
@@ -117,9 +124,14 @@
 
             Assert.Equal(SpecificVolume.Zero, quantityInfo.Zero);
             Assert.Equal("SpecificVolume", quantityInfo.Name);
-
-            var units = EnumUtils.GetEnumValues<SpecificVolumeUnit>().ToArray();
+            Assert.Equal(QuantityType.SpecificVolume, quantityInfo.QuantityType);
+
+            var units = EnumUtils.GetEnumValues<SpecificVolumeUnit>().Except(new[] {SpecificVolumeUnit.Undefined}).ToArray();
             var unitNames = units.Select(x => x.ToString());
+
+            // Obsolete members
+            Assert.Equal(units, quantityInfo.Units);
+            Assert.Equal(unitNames, quantityInfo.UnitNames);
         }
 
         [Fact]
@@ -173,7 +185,7 @@
         [Fact]
         public void As_SIUnitSystem_ThrowsArgumentExceptionIfNotSupported()
         {
-            var quantity = new SpecificVolume(value: 1, unit: SpecificVolume.ConversionBaseUnit);
+            var quantity = new SpecificVolume(value: 1, unit: SpecificVolume.BaseUnit);
             Func<object> AsWithSIUnitSystem = () => quantity.As(UnitSystem.SI);
 
             if (SupportsSIUnitSystem)
@@ -212,10 +224,6 @@
         [MemberData(nameof(UnitTypes))]
         public void ToUnit_FromNonBaseUnit_ReturnsQuantityWithGivenUnit(SpecificVolumeUnit unit)
         {
-<<<<<<< HEAD
-            var quantityInBaseUnit = SpecificVolume.FromCubicMetersPerKilogram(1).ToBaseUnit();
-            Assert.Equal(SpecificVolume.ConversionBaseUnit, quantityInBaseUnit.Unit);
-=======
             // See if there is a unit available that is not the base unit.
             var fromUnit = SpecificVolume.Units.FirstOrDefault(u => u != SpecificVolume.BaseUnit && u != SpecificVolumeUnit.Undefined);
 
@@ -226,7 +234,6 @@
             var quantity = SpecificVolume.From(3.0, fromUnit);
             var converted = quantity.ToUnit(unit);
             Assert.Equal(converted.Unit, unit);
->>>>>>> eca11394
         }
 
         [Fact]
@@ -292,6 +299,49 @@
         }
 
         [Fact]
+        public void EqualityOperators()
+        {
+            var a = SpecificVolume.FromCubicMetersPerKilogram(1);
+            var b = SpecificVolume.FromCubicMetersPerKilogram(2);
+
+#pragma warning disable CS8073
+// ReSharper disable EqualExpressionComparison
+
+            Assert.True(a == a);
+            Assert.False(a != a);
+
+            Assert.True(a != b);
+            Assert.False(a == b);
+
+            Assert.False(a == null);
+            Assert.False(null == a);
+
+// ReSharper restore EqualExpressionComparison
+#pragma warning restore CS8073
+        }
+
+        [Fact]
+        public void Equals_SameType_IsImplemented()
+        {
+            var a = SpecificVolume.FromCubicMetersPerKilogram(1);
+            var b = SpecificVolume.FromCubicMetersPerKilogram(2);
+
+            Assert.True(a.Equals(a));
+            Assert.False(a.Equals(b));
+        }
+
+        [Fact]
+        public void Equals_QuantityAsObject_IsImplemented()
+        {
+            object a = SpecificVolume.FromCubicMetersPerKilogram(1);
+            object b = SpecificVolume.FromCubicMetersPerKilogram(2);
+
+            Assert.True(a.Equals(a));
+            Assert.False(a.Equals(b));
+            Assert.False(a.Equals((object)null));
+        }
+
+        [Fact]
         public void Equals_RelativeTolerance_IsImplemented()
         {
             var v = SpecificVolume.FromCubicMetersPerKilogram(1);
@@ -321,11 +371,20 @@
         }
 
         [Fact]
+        public void UnitsDoesNotContainUndefined()
+        {
+            Assert.DoesNotContain(SpecificVolumeUnit.Undefined, SpecificVolume.Units);
+        }
+
+        [Fact]
         public void HasAtLeastOneAbbreviationSpecified()
         {
             var units = Enum.GetValues(typeof(SpecificVolumeUnit)).Cast<SpecificVolumeUnit>();
             foreach(var unit in units)
             {
+                if(unit == SpecificVolumeUnit.Undefined)
+                    continue;
+
                 var defaultAbbreviation = UnitAbbreviationsCache.Default.GetDefaultAbbreviation(unit);
             }
         }
@@ -339,8 +398,8 @@
         [Fact]
         public void ToString_ReturnsValueAndUnitAbbreviationInCurrentCulture()
         {
-            var prevCulture = Thread.CurrentThread.CurrentCulture;
-            Thread.CurrentThread.CurrentCulture = CultureInfo.GetCultureInfo("en-US");
+            var prevCulture = Thread.CurrentThread.CurrentUICulture;
+            Thread.CurrentThread.CurrentUICulture = CultureInfo.GetCultureInfo("en-US");
             try {
                 Assert.Equal("1 ft³/lb", new SpecificVolume(1, SpecificVolumeUnit.CubicFootPerPound).ToString());
                 Assert.Equal("1 m³/kg", new SpecificVolume(1, SpecificVolumeUnit.CubicMeterPerKilogram).ToString());
@@ -348,7 +407,7 @@
             }
             finally
             {
-                Thread.CurrentThread.CurrentCulture = prevCulture;
+                Thread.CurrentThread.CurrentUICulture = prevCulture;
             }
         }
 
@@ -366,10 +425,10 @@
         [Fact]
         public void ToString_SFormat_FormatsNumberWithGivenDigitsAfterRadixForCurrentCulture()
         {
-            var oldCulture = CultureInfo.CurrentCulture;
+            var oldCulture = CultureInfo.CurrentUICulture;
             try
             {
-                CultureInfo.CurrentCulture = CultureInfo.InvariantCulture;
+                CultureInfo.CurrentUICulture = CultureInfo.InvariantCulture;
                 Assert.Equal("0.1 m³/kg", new SpecificVolume(0.123456, SpecificVolumeUnit.CubicMeterPerKilogram).ToString("s1"));
                 Assert.Equal("0.12 m³/kg", new SpecificVolume(0.123456, SpecificVolumeUnit.CubicMeterPerKilogram).ToString("s2"));
                 Assert.Equal("0.123 m³/kg", new SpecificVolume(0.123456, SpecificVolumeUnit.CubicMeterPerKilogram).ToString("s3"));
@@ -377,7 +436,7 @@
             }
             finally
             {
-                CultureInfo.CurrentCulture = oldCulture;
+                CultureInfo.CurrentUICulture = oldCulture;
             }
         }
 
@@ -391,27 +450,28 @@
             Assert.Equal("0.1235 m³/kg", new SpecificVolume(0.123456, SpecificVolumeUnit.CubicMeterPerKilogram).ToString("s4", culture));
         }
 
-        [Theory]
-        [InlineData(null)]
-        [InlineData("en-US")]
-        public void ToString_NullFormat_DefaultsToGeneralFormat(string cultureName)
-        {
-            var quantity = SpecificVolume.FromCubicMetersPerKilogram(1.0);
-            CultureInfo formatProvider = cultureName == null
-                ? null
-                : CultureInfo.GetCultureInfo(cultureName);
-
-            Assert.Equal(quantity.ToString("g", formatProvider), quantity.ToString(null, formatProvider));
-        }
-
-        [Theory]
-        [InlineData(null)]
-        [InlineData("g")]
-        public void ToString_NullProvider_EqualsCurrentCulture(string format)
-        {
-            var quantity = SpecificVolume.FromCubicMetersPerKilogram(1.0);
-            Assert.Equal(quantity.ToString(format, CultureInfo.CurrentCulture), quantity.ToString(format, null));
-        }
+
+        [Fact]
+        public void ToString_NullFormat_ThrowsArgumentNullException()
+        {
+            var quantity = SpecificVolume.FromCubicMetersPerKilogram(1.0);
+            Assert.Throws<ArgumentNullException>(() => quantity.ToString(null, null, null));
+        }
+
+        [Fact]
+        public void ToString_NullArgs_ThrowsArgumentNullException()
+        {
+            var quantity = SpecificVolume.FromCubicMetersPerKilogram(1.0);
+            Assert.Throws<ArgumentNullException>(() => quantity.ToString(null, "g", null));
+        }
+
+        [Fact]
+        public void ToString_NullProvider_EqualsCurrentUICulture()
+        {
+            var quantity = SpecificVolume.FromCubicMetersPerKilogram(1.0);
+            Assert.Equal(quantity.ToString(CultureInfo.CurrentUICulture, "g"), quantity.ToString(null, "g"));
+        }
+
 
         [Fact]
         public void Convert_ToBool_ThrowsInvalidCastException()
@@ -530,6 +590,13 @@
         {
             var quantity = SpecificVolume.FromCubicMetersPerKilogram(1.0);
             Assert.Equal(quantity.Unit, Convert.ChangeType(quantity, typeof(SpecificVolumeUnit)));
+        }
+
+        [Fact]
+        public void Convert_ChangeType_QuantityType_EqualsQuantityType()
+        {
+            var quantity = SpecificVolume.FromCubicMetersPerKilogram(1.0);
+            Assert.Equal(QuantityType.SpecificVolume, Convert.ChangeType(quantity, typeof(QuantityType)));
         }
 
         [Fact]
