--- conflicted
+++ resolved
@@ -2,11 +2,7 @@
   <!-- NuGet properties -->
   <PropertyGroup>
     <PackageId>UnitsNet.NumberExtensions</PackageId>
-<<<<<<< HEAD
     <Version>5.0.0-alpha003</Version>
-=======
-    <Version>4.117.0</Version>
->>>>>>> eca11394
     <Authors>Andreas Gullberg Larsen, Lu Li, Jon Suda</Authors>
     <Title>Units.NET NumberExtensions</Title>
     <Description>Adds extension methods to number types to more easily create quantities, such as 5.Meters() instead of Length.FromMeters(5).</Description>
