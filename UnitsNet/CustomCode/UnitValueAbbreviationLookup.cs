--- conflicted
+++ resolved
@@ -28,13 +28,8 @@
 
         internal List<string> GetAbbreviationsForUnit(int unit)
         {
-<<<<<<< HEAD
             if (!_unitToAbbreviationMap.TryGetValue(unit, out var abbreviations))
                 _unitToAbbreviationMap[unit] = abbreviations = new List<string>();
-=======
-            if (!unitToAbbreviationMap.TryGetValue(unit, out var abbreviations))
-                unitToAbbreviationMap[unit] = abbreviations = new List<string>();
->>>>>>> b5300902
 
             return abbreviations.Distinct().ToList();
         }
@@ -55,27 +50,16 @@
         {
             var lowerCaseAbbreviation = abbreviation.ToLower();
 
-<<<<<<< HEAD
             if (!_unitToAbbreviationMap.TryGetValue(unit, out var abbreviationsForUnit))
                 abbreviationsForUnit = _unitToAbbreviationMap[unit] = new List<string>();
 
-            if (!_abbreviationToUnitMap.TryGetValue(abbreviation, out var unitsForAbbreviation))
-                _abbreviationToUnitMap[abbreviation] = unitsForAbbreviation = new List<int>();
-
-            if (!_lowerCaseAbbreviationToUnitMap.TryGetValue(lowerCaseAbbreviation, out var unitsForLowerCaseAbbreviation))
-                _lowerCaseAbbreviationToUnitMap[lowerCaseAbbreviation] = unitsForLowerCaseAbbreviation = new List<int>();
-=======
-            if (!unitToAbbreviationMap.TryGetValue(unit, out var abbreviationsForUnit))
-                abbreviationsForUnit = unitToAbbreviationMap[unit] = new List<string>();
-
             if (allowAbbreviationLookup)
             {
-                if (!abbreviationToUnitMap.TryGetValue(abbreviation, out var unitsForAbbreviation))
-                    abbreviationToUnitMap[abbreviation] = unitsForAbbreviation = new List<int>();
+                if (!_abbreviationToUnitMap.TryGetValue(abbreviation, out var unitsForAbbreviation))
+                    _abbreviationToUnitMap[abbreviation] = unitsForAbbreviation = new List<int>();
 
-                if (!lowerCaseAbbreviationToUnitMap.TryGetValue(lowerCaseAbbreviation, out var unitsForLowerCaseAbbreviation))
-                    lowerCaseAbbreviationToUnitMap[lowerCaseAbbreviation] = unitsForLowerCaseAbbreviation = new List<int>();
->>>>>>> b5300902
+                if (!_lowerCaseAbbreviationToUnitMap.TryGetValue(lowerCaseAbbreviation, out var unitsForLowerCaseAbbreviation))
+                    _lowerCaseAbbreviationToUnitMap[lowerCaseAbbreviation] = unitsForLowerCaseAbbreviation = new List<int>();
 
                 unitsForLowerCaseAbbreviation.Remove(unit);
                 unitsForLowerCaseAbbreviation.Add(unit);
