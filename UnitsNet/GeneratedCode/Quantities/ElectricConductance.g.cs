//------------------------------------------------------------------------------
// <auto-generated>
//     This code was generated by \generate-code.bat.
//
//     Changes to this file will be lost when the code is regenerated.
//     The build server regenerates the code before each build and a pre-build
//     step will regenerate the code on each local build.
//
//     See https://github.com/angularsen/UnitsNet/wiki/Adding-a-New-Unit for how to add or edit units.
//
//     Add CustomCode\Quantities\MyQuantity.extra.cs files to add code to generated quantities.
//     Add UnitDefinitions\MyQuantity.json and run generate-code.bat to generate new units or quantities.
//
// </auto-generated>
//------------------------------------------------------------------------------

// Licensed under MIT No Attribution, see LICENSE file at the root.
// Copyright 2013 Andreas Gullberg Larsen (andreas.larsen84@gmail.com). Maintained at https://github.com/angularsen/UnitsNet.

using System;
using System.Globalization;
using System.Linq;
using System.Runtime.Serialization;
using UnitsNet.InternalHelpers;
using UnitsNet.Units;

#nullable enable

// ReSharper disable once CheckNamespace

namespace UnitsNet
{
    /// <inheritdoc />
    /// <summary>
    ///     The electrical conductance of an electrical conductor is a measure of the easeness to pass an electric current through that conductor.
    /// </summary>
    /// <remarks>
    ///     https://en.wikipedia.org/wiki/Electrical_resistance_and_conductance
    /// </remarks>
    [DataContract]
    public partial struct ElectricConductance : IQuantity<ElectricConductanceUnit>, IComparable, IComparable<ElectricConductance>, IConvertible, IFormattable
    {
        /// <summary>
        ///     The numeric value this quantity was constructed with.
        /// </summary>
        [DataMember(Name = "Value", Order = 0)]
        private readonly double _value;

        /// <summary>
        ///     The unit this quantity was constructed with.
        /// </summary>
        [DataMember(Name = "Unit", Order = 1)]
        private readonly ElectricConductanceUnit? _unit;

        static ElectricConductance()
        {
            BaseDimensions = new BaseDimensions(-2, -1, 3, 2, 0, 0, 0);
            BaseUnit = ElectricConductanceUnit.Siemens;
            Units = Enum.GetValues(typeof(ElectricConductanceUnit)).Cast<ElectricConductanceUnit>().ToArray();
            Zero = new ElectricConductance(0, BaseUnit);
            Info = new QuantityInfo<ElectricConductanceUnit>("ElectricConductance",
                new UnitInfo<ElectricConductanceUnit>[]
                {
                    new UnitInfo<ElectricConductanceUnit>(ElectricConductanceUnit.Microsiemens, "Microsiemens", BaseUnits.Undefined),
                    new UnitInfo<ElectricConductanceUnit>(ElectricConductanceUnit.Millisiemens, "Millisiemens", BaseUnits.Undefined),
                    new UnitInfo<ElectricConductanceUnit>(ElectricConductanceUnit.Siemens, "Siemens", BaseUnits.Undefined),
                },
                BaseUnit, Zero, BaseDimensions);

            DefaultConversionFunctions = new UnitConverter();
            RegisterDefaultConversions(DefaultConversionFunctions);
        }

        /// <summary>
        ///     Creates the quantity with the given numeric value and unit.
        /// </summary>
        /// <param name="value">The numeric value to construct this quantity with.</param>
        /// <param name="unit">The unit representation to construct this quantity with.</param>
        /// <exception cref="ArgumentException">If value is NaN or Infinity.</exception>
        public ElectricConductance(double value, ElectricConductanceUnit unit)
        {
<<<<<<< HEAD
=======
            if (unit == ElectricConductanceUnit.Undefined)
              throw new ArgumentException("The quantity can not be created with an undefined unit.", nameof(unit));

>>>>>>> b5300902
            _value = Guard.EnsureValidNumber(value, nameof(value));
            _unit = unit;
        }

        /// <summary>
        /// Creates an instance of the quantity with the given numeric value in units compatible with the given <see cref="UnitSystem"/>.
        /// If multiple compatible units were found, the first match is used.
        /// </summary>
        /// <param name="value">The numeric value to construct this quantity with.</param>
        /// <param name="unitSystem">The unit system to create the quantity with.</param>
        /// <exception cref="ArgumentNullException">The given <see cref="UnitSystem"/> is null.</exception>
        /// <exception cref="ArgumentException">No unit was found for the given <see cref="UnitSystem"/>.</exception>
        public ElectricConductance(double value, UnitSystem unitSystem)
        {
            if (unitSystem is null) throw new ArgumentNullException(nameof(unitSystem));

            var unitInfos = Info.GetUnitInfosFor(unitSystem.BaseUnits);
            var firstUnitInfo = unitInfos.FirstOrDefault();

            _value = Guard.EnsureValidNumber(value, nameof(value));
            _unit = firstUnitInfo?.Value ?? throw new ArgumentException("No units were found for the given UnitSystem.", nameof(unitSystem));
        }

        #region Static Properties

        /// <summary>
        ///     The <see cref="UnitConverter" /> containing the default generated conversion functions for <see cref="ElectricConductance" /> instances.
        /// </summary>
        public static UnitConverter DefaultConversionFunctions { get; }

        /// <inheritdoc cref="IQuantity.QuantityInfo"/>
        public static QuantityInfo<ElectricConductanceUnit> Info { get; }

        /// <summary>
        ///     The <see cref="BaseDimensions" /> of this quantity.
        /// </summary>
        public static BaseDimensions BaseDimensions { get; }

        /// <summary>
        ///     The base unit of ElectricConductance, which is Siemens. All conversions go via this value.
        /// </summary>
        public static ElectricConductanceUnit BaseUnit { get; }

        /// <summary>
        ///     All units of measurement for the ElectricConductance quantity.
        /// </summary>
        public static ElectricConductanceUnit[] Units { get; }

        /// <summary>
        ///     Gets an instance of this quantity with a value of 0 in the base unit Siemens.
        /// </summary>
        public static ElectricConductance Zero { get; }

        #endregion

        #region Properties

        /// <summary>
        ///     The numeric value this quantity was constructed with.
        /// </summary>
        public double Value => _value;

        Enum IQuantity.Unit => Unit;

        /// <inheritdoc />
        public ElectricConductanceUnit Unit => _unit.GetValueOrDefault(BaseUnit);

        /// <inheritdoc />
        public QuantityInfo<ElectricConductanceUnit> QuantityInfo => Info;

        /// <inheritdoc cref="IQuantity.QuantityInfo"/>
        QuantityInfo IQuantity.QuantityInfo => Info;

        /// <summary>
        ///     The <see cref="BaseDimensions" /> of this quantity.
        /// </summary>
        public BaseDimensions Dimensions => ElectricConductance.BaseDimensions;

        #endregion

        #region Conversion Properties

        /// <summary>
        ///     Gets a <see cref="double"/> value of this quantity converted into <see cref="ElectricConductanceUnit.Microsiemens"/>
        /// </summary>
        public double Microsiemens => As(ElectricConductanceUnit.Microsiemens);

        /// <summary>
        ///     Gets a <see cref="double"/> value of this quantity converted into <see cref="ElectricConductanceUnit.Millisiemens"/>
        /// </summary>
        public double Millisiemens => As(ElectricConductanceUnit.Millisiemens);

        /// <summary>
        ///     Gets a <see cref="double"/> value of this quantity converted into <see cref="ElectricConductanceUnit.Siemens"/>
        /// </summary>
        public double Siemens => As(ElectricConductanceUnit.Siemens);

        #endregion

        #region Static Methods

        /// <summary>
        /// Registers the default conversion functions in the given <see cref="UnitConverter"/> instance.
        /// </summary>
        /// <param name="unitConverter">The <see cref="UnitConverter"/> to register the default conversion functions in.</param>
        internal static void RegisterDefaultConversions(UnitConverter unitConverter)
        {
            // Register in unit converter: BaseUnit -> ElectricConductanceUnit
            unitConverter.SetConversionFunction<ElectricConductance>(ElectricConductanceUnit.Siemens, ElectricConductanceUnit.Microsiemens, quantity => new ElectricConductance((quantity.Value) / 1e-6d, ElectricConductanceUnit.Microsiemens));
            unitConverter.SetConversionFunction<ElectricConductance>(ElectricConductanceUnit.Siemens, ElectricConductanceUnit.Millisiemens, quantity => new ElectricConductance((quantity.Value) / 1e-3d, ElectricConductanceUnit.Millisiemens));
<<<<<<< HEAD
=======

>>>>>>> b5300902
            // Register in unit converter: BaseUnit <-> BaseUnit
            unitConverter.SetConversionFunction<ElectricConductance>(ElectricConductanceUnit.Siemens, ElectricConductanceUnit.Siemens, quantity => quantity);

            // Register in unit converter: ElectricConductanceUnit -> BaseUnit
            unitConverter.SetConversionFunction<ElectricConductance>(ElectricConductanceUnit.Microsiemens, ElectricConductanceUnit.Siemens, quantity => new ElectricConductance((quantity.Value) * 1e-6d, ElectricConductanceUnit.Siemens));
            unitConverter.SetConversionFunction<ElectricConductance>(ElectricConductanceUnit.Millisiemens, ElectricConductanceUnit.Siemens, quantity => new ElectricConductance((quantity.Value) * 1e-3d, ElectricConductanceUnit.Siemens));
        }

        internal static void MapGeneratedLocalizations(UnitAbbreviationsCache unitAbbreviationsCache)
        {
            unitAbbreviationsCache.PerformAbbreviationMapping(ElectricConductanceUnit.Microsiemens, new CultureInfo("en-US"), false, true, new string[]{"µS"});
            unitAbbreviationsCache.PerformAbbreviationMapping(ElectricConductanceUnit.Millisiemens, new CultureInfo("en-US"), false, true, new string[]{"mS"});
            unitAbbreviationsCache.PerformAbbreviationMapping(ElectricConductanceUnit.Siemens, new CultureInfo("en-US"), false, true, new string[]{"S"});
        }

        /// <summary>
        ///     Get unit abbreviation string.
        /// </summary>
        /// <param name="unit">Unit to get abbreviation for.</param>
        /// <returns>Unit abbreviation string.</returns>
        public static string GetAbbreviation(ElectricConductanceUnit unit)
        {
            return GetAbbreviation(unit, null);
        }

        /// <summary>
        ///     Get unit abbreviation string.
        /// </summary>
        /// <param name="unit">Unit to get abbreviation for.</param>
        /// <returns>Unit abbreviation string.</returns>
        /// <param name="provider">Format to use for localization. Defaults to <see cref="CultureInfo.CurrentCulture" /> if null.</param>
        public static string GetAbbreviation(ElectricConductanceUnit unit, IFormatProvider? provider)
        {
            return UnitAbbreviationsCache.Default.GetDefaultAbbreviation(unit, provider);
        }

        #endregion

        #region Static Factory Methods

        /// <summary>
        ///     Creates a <see cref="ElectricConductance"/> from <see cref="ElectricConductanceUnit.Microsiemens"/>.
        /// </summary>
        /// <exception cref="ArgumentException">If value is NaN or Infinity.</exception>
        public static ElectricConductance FromMicrosiemens(QuantityValue microsiemens)
        {
            double value = (double) microsiemens;
            return new ElectricConductance(value, ElectricConductanceUnit.Microsiemens);
        }

        /// <summary>
        ///     Creates a <see cref="ElectricConductance"/> from <see cref="ElectricConductanceUnit.Millisiemens"/>.
        /// </summary>
        /// <exception cref="ArgumentException">If value is NaN or Infinity.</exception>
        public static ElectricConductance FromMillisiemens(QuantityValue millisiemens)
        {
            double value = (double) millisiemens;
            return new ElectricConductance(value, ElectricConductanceUnit.Millisiemens);
        }

        /// <summary>
        ///     Creates a <see cref="ElectricConductance"/> from <see cref="ElectricConductanceUnit.Siemens"/>.
        /// </summary>
        /// <exception cref="ArgumentException">If value is NaN or Infinity.</exception>
        public static ElectricConductance FromSiemens(QuantityValue siemens)
        {
            double value = (double) siemens;
            return new ElectricConductance(value, ElectricConductanceUnit.Siemens);
        }

        /// <summary>
        ///     Dynamically convert from value and unit enum <see cref="ElectricConductanceUnit" /> to <see cref="ElectricConductance" />.
        /// </summary>
        /// <param name="value">Value to convert from.</param>
        /// <param name="fromUnit">Unit to convert from.</param>
        /// <returns>ElectricConductance unit value.</returns>
        public static ElectricConductance From(QuantityValue value, ElectricConductanceUnit fromUnit)
        {
            return new ElectricConductance((double)value, fromUnit);
        }

        #endregion

        #region Static Parse Methods

        /// <summary>
        ///     Parse a string with one or two quantities of the format "&lt;quantity&gt; &lt;unit&gt;".
        /// </summary>
        /// <param name="str">String to parse. Typically in the form: {number} {unit}</param>
        /// <example>
        ///     Length.Parse("5.5 m", new CultureInfo("en-US"));
        /// </example>
        /// <exception cref="ArgumentNullException">The value of 'str' cannot be null. </exception>
        /// <exception cref="ArgumentException">
        ///     Expected string to have one or two pairs of quantity and unit in the format
        ///     "&lt;quantity&gt; &lt;unit&gt;". Eg. "5.5 m" or "1ft 2in"
        /// </exception>
        /// <exception cref="AmbiguousUnitParseException">
        ///     More than one unit is represented by the specified unit abbreviation.
        ///     Example: Volume.Parse("1 cup") will throw, because it can refer to any of
        ///     <see cref="VolumeUnit.MetricCup" />, <see cref="VolumeUnit.UsLegalCup" /> and <see cref="VolumeUnit.UsCustomaryCup" />.
        /// </exception>
        /// <exception cref="UnitsNetException">
        ///     If anything else goes wrong, typically due to a bug or unhandled case.
        ///     We wrap exceptions in <see cref="UnitsNetException" /> to allow you to distinguish
        ///     Units.NET exceptions from other exceptions.
        /// </exception>
        public static ElectricConductance Parse(string str)
        {
            return Parse(str, null);
        }

        /// <summary>
        ///     Parse a string with one or two quantities of the format "&lt;quantity&gt; &lt;unit&gt;".
        /// </summary>
        /// <param name="str">String to parse. Typically in the form: {number} {unit}</param>
        /// <example>
        ///     Length.Parse("5.5 m", new CultureInfo("en-US"));
        /// </example>
        /// <exception cref="ArgumentNullException">The value of 'str' cannot be null. </exception>
        /// <exception cref="ArgumentException">
        ///     Expected string to have one or two pairs of quantity and unit in the format
        ///     "&lt;quantity&gt; &lt;unit&gt;". Eg. "5.5 m" or "1ft 2in"
        /// </exception>
        /// <exception cref="AmbiguousUnitParseException">
        ///     More than one unit is represented by the specified unit abbreviation.
        ///     Example: Volume.Parse("1 cup") will throw, because it can refer to any of
        ///     <see cref="VolumeUnit.MetricCup" />, <see cref="VolumeUnit.UsLegalCup" /> and <see cref="VolumeUnit.UsCustomaryCup" />.
        /// </exception>
        /// <exception cref="UnitsNetException">
        ///     If anything else goes wrong, typically due to a bug or unhandled case.
        ///     We wrap exceptions in <see cref="UnitsNetException" /> to allow you to distinguish
        ///     Units.NET exceptions from other exceptions.
        /// </exception>
        /// <param name="provider">Format to use when parsing number and unit. Defaults to <see cref="CultureInfo.CurrentCulture" /> if null.</param>
        public static ElectricConductance Parse(string str, IFormatProvider? provider)
        {
            return QuantityParser.Default.Parse<ElectricConductance, ElectricConductanceUnit>(
                str,
                provider,
                From);
        }

        /// <summary>
        ///     Try to parse a string with one or two quantities of the format "&lt;quantity&gt; &lt;unit&gt;".
        /// </summary>
        /// <param name="str">String to parse. Typically in the form: {number} {unit}</param>
        /// <param name="result">Resulting unit quantity if successful.</param>
        /// <example>
        ///     Length.Parse("5.5 m", new CultureInfo("en-US"));
        /// </example>
        public static bool TryParse(string? str, out ElectricConductance result)
        {
            return TryParse(str, null, out result);
        }

        /// <summary>
        ///     Try to parse a string with one or two quantities of the format "&lt;quantity&gt; &lt;unit&gt;".
        /// </summary>
        /// <param name="str">String to parse. Typically in the form: {number} {unit}</param>
        /// <param name="result">Resulting unit quantity if successful.</param>
        /// <returns>True if successful, otherwise false.</returns>
        /// <example>
        ///     Length.Parse("5.5 m", new CultureInfo("en-US"));
        /// </example>
        /// <param name="provider">Format to use when parsing number and unit. Defaults to <see cref="CultureInfo.CurrentCulture" /> if null.</param>
        public static bool TryParse(string? str, IFormatProvider? provider, out ElectricConductance result)
        {
            return QuantityParser.Default.TryParse<ElectricConductance, ElectricConductanceUnit>(
                str,
                provider,
                From,
                out result);
        }

        /// <summary>
        ///     Parse a unit string.
        /// </summary>
        /// <param name="str">String to parse. Typically in the form: {number} {unit}</param>
        /// <example>
        ///     Length.ParseUnit("m", new CultureInfo("en-US"));
        /// </example>
        /// <exception cref="ArgumentNullException">The value of 'str' cannot be null. </exception>
        /// <exception cref="UnitsNetException">Error parsing string.</exception>
        public static ElectricConductanceUnit ParseUnit(string str)
        {
            return ParseUnit(str, null);
        }

        /// <summary>
        ///     Parse a unit string.
        /// </summary>
        /// <param name="str">String to parse. Typically in the form: {number} {unit}</param>
        /// <param name="provider">Format to use when parsing number and unit. Defaults to <see cref="CultureInfo.CurrentCulture" /> if null.</param>
        /// <example>
        ///     Length.ParseUnit("m", new CultureInfo("en-US"));
        /// </example>
        /// <exception cref="ArgumentNullException">The value of 'str' cannot be null. </exception>
        /// <exception cref="UnitsNetException">Error parsing string.</exception>
        public static ElectricConductanceUnit ParseUnit(string str, IFormatProvider? provider)
        {
            return UnitParser.Default.Parse<ElectricConductanceUnit>(str, provider);
        }

        /// <inheritdoc cref="TryParseUnit(string,IFormatProvider,out UnitsNet.Units.ElectricConductanceUnit)"/>
        public static bool TryParseUnit(string str, out ElectricConductanceUnit unit)
        {
            return TryParseUnit(str, null, out unit);
        }

        /// <summary>
        ///     Parse a unit string.
        /// </summary>
        /// <param name="str">String to parse. Typically in the form: {number} {unit}</param>
        /// <param name="unit">The parsed unit if successful.</param>
        /// <returns>True if successful, otherwise false.</returns>
        /// <example>
        ///     Length.TryParseUnit("m", new CultureInfo("en-US"));
        /// </example>
        /// <param name="provider">Format to use when parsing number and unit. Defaults to <see cref="CultureInfo.CurrentCulture" /> if null.</param>
        public static bool TryParseUnit(string str, IFormatProvider? provider, out ElectricConductanceUnit unit)
        {
            return UnitParser.Default.TryParse<ElectricConductanceUnit>(str, provider, out unit);
        }

        #endregion

        #region Arithmetic Operators

        /// <summary>Negate the value.</summary>
        public static ElectricConductance operator -(ElectricConductance right)
        {
            return new ElectricConductance(-right.Value, right.Unit);
        }

        /// <summary>Get <see cref="ElectricConductance"/> from adding two <see cref="ElectricConductance"/>.</summary>
        public static ElectricConductance operator +(ElectricConductance left, ElectricConductance right)
        {
            return new ElectricConductance(left.Value + right.GetValueAs(left.Unit), left.Unit);
        }

        /// <summary>Get <see cref="ElectricConductance"/> from subtracting two <see cref="ElectricConductance"/>.</summary>
        public static ElectricConductance operator -(ElectricConductance left, ElectricConductance right)
        {
            return new ElectricConductance(left.Value - right.GetValueAs(left.Unit), left.Unit);
        }

        /// <summary>Get <see cref="ElectricConductance"/> from multiplying value and <see cref="ElectricConductance"/>.</summary>
        public static ElectricConductance operator *(double left, ElectricConductance right)
        {
            return new ElectricConductance(left * right.Value, right.Unit);
        }

        /// <summary>Get <see cref="ElectricConductance"/> from multiplying value and <see cref="ElectricConductance"/>.</summary>
        public static ElectricConductance operator *(ElectricConductance left, double right)
        {
            return new ElectricConductance(left.Value * right, left.Unit);
        }

        /// <summary>Get <see cref="ElectricConductance"/> from dividing <see cref="ElectricConductance"/> by value.</summary>
        public static ElectricConductance operator /(ElectricConductance left, double right)
        {
            return new ElectricConductance(left.Value / right, left.Unit);
        }

        /// <summary>Get ratio value from dividing <see cref="ElectricConductance"/> by <see cref="ElectricConductance"/>.</summary>
        public static double operator /(ElectricConductance left, ElectricConductance right)
        {
            return left.Siemens / right.Siemens;
        }

        #endregion

        #region Equality / IComparable

        /// <summary>Returns true if less or equal to.</summary>
        public static bool operator <=(ElectricConductance left, ElectricConductance right)
        {
            return left.Value <= right.GetValueAs(left.Unit);
        }

        /// <summary>Returns true if greater than or equal to.</summary>
        public static bool operator >=(ElectricConductance left, ElectricConductance right)
        {
            return left.Value >= right.GetValueAs(left.Unit);
        }

        /// <summary>Returns true if less than.</summary>
        public static bool operator <(ElectricConductance left, ElectricConductance right)
        {
            return left.Value < right.GetValueAs(left.Unit);
        }

        /// <summary>Returns true if greater than.</summary>
        public static bool operator >(ElectricConductance left, ElectricConductance right)
        {
            return left.Value > right.GetValueAs(left.Unit);
        }

        /// <inheritdoc />
        public int CompareTo(object obj)
        {
            if (obj is null) throw new ArgumentNullException(nameof(obj));
            if (!(obj is ElectricConductance objElectricConductance)) throw new ArgumentException("Expected type ElectricConductance.", nameof(obj));

            return CompareTo(objElectricConductance);
        }

        /// <inheritdoc />
        public int CompareTo(ElectricConductance other)
        {
            return _value.CompareTo(other.GetValueAs(this.Unit));
        }

<<<<<<< HEAD
=======
        /// <inheritdoc />
        /// <remarks>Consider using <see cref="Equals(ElectricConductance, double, ComparisonType)"/> for safely comparing floating point values.</remarks>
        public override bool Equals(object obj)
        {
            if (obj is null || !(obj is ElectricConductance objElectricConductance))
                return false;

            return Equals(objElectricConductance);
        }

        /// <inheritdoc />
        /// <remarks>Consider using <see cref="Equals(ElectricConductance, double, ComparisonType)"/> for safely comparing floating point values.</remarks>
        public bool Equals(ElectricConductance other)
        {
            return _value.Equals(other.GetValueAs(this.Unit));
        }

>>>>>>> b5300902
        /// <summary>
        ///     <para>
        ///     Compare equality to another ElectricConductance within the given absolute or relative tolerance.
        ///     </para>
        ///     <para>
        ///     Relative tolerance is defined as the maximum allowable absolute difference between this quantity's value and
        ///     <paramref name="other"/> as a percentage of this quantity's value. <paramref name="other"/> will be converted into
        ///     this quantity's unit for comparison. A relative tolerance of 0.01 means the absolute difference must be within +/- 1% of
        ///     this quantity's value to be considered equal.
        ///     <example>
        ///     In this example, the two quantities will be equal if the value of b is within +/- 1% of a (0.02m or 2cm).
        ///     <code>
        ///     var a = Length.FromMeters(2.0);
        ///     var b = Length.FromInches(50.0);
        ///     a.Equals(b, 0.01, ComparisonType.Relative);
        ///     </code>
        ///     </example>
        ///     </para>
        ///     <para>
        ///     Absolute tolerance is defined as the maximum allowable absolute difference between this quantity's value and
        ///     <paramref name="other"/> as a fixed number in this quantity's unit. <paramref name="other"/> will be converted into
        ///     this quantity's unit for comparison.
        ///     <example>
        ///     In this example, the two quantities will be equal if the value of b is within 0.01 of a (0.01m or 1cm).
        ///     <code>
        ///     var a = Length.FromMeters(2.0);
        ///     var b = Length.FromInches(50.0);
        ///     a.Equals(b, 0.01, ComparisonType.Absolute);
        ///     </code>
        ///     </example>
        ///     </para>
        ///     <para>
        ///     Note that it is advised against specifying zero difference, due to the nature
        ///     of floating point operations and using System.Double internally.
        ///     </para>
        /// </summary>
        /// <param name="other">The other quantity to compare to.</param>
        /// <param name="tolerance">The absolute or relative tolerance value. Must be greater than or equal to 0.</param>
        /// <param name="comparisonType">The comparison type: either relative or absolute.</param>
        /// <returns>True if the absolute difference between the two values is not greater than the specified relative or absolute tolerance.</returns>
        public bool Equals(ElectricConductance other, double tolerance, ComparisonType comparisonType)
        {
            if (tolerance < 0)
                throw new ArgumentOutOfRangeException("tolerance", "Tolerance must be greater than or equal to 0.");

            double thisValue = (double)this.Value;
            double otherValueInThisUnits = other.As(this.Unit);

            return UnitsNet.Comparison.Equals(thisValue, otherValueInThisUnits, tolerance, comparisonType);
        }

        /// <summary>
        ///     Returns the hash code for this instance.
        /// </summary>
        /// <returns>A hash code for the current ElectricConductance.</returns>
        public override int GetHashCode()
        {
            return new { Info.Name, Value, Unit }.GetHashCode();
        }

        #endregion

        #region Conversion Methods

        /// <summary>
        ///     Convert to the unit representation <paramref name="unit" />.
        /// </summary>
        /// <returns>Value converted to the specified unit.</returns>
        public double As(ElectricConductanceUnit unit)
        {
            if (Unit == unit)
                return Convert.ToDouble(Value);

            var converted = GetValueAs(unit);
            return Convert.ToDouble(converted);
        }

        /// <inheritdoc cref="IQuantity.As(UnitSystem)"/>
        public double As(UnitSystem unitSystem)
        {
            if (unitSystem is null)
                throw new ArgumentNullException(nameof(unitSystem));

            var unitInfos = Info.GetUnitInfosFor(unitSystem.BaseUnits);

            var firstUnitInfo = unitInfos.FirstOrDefault();
            if (firstUnitInfo == null)
                throw new ArgumentException("No units were found for the given UnitSystem.", nameof(unitSystem));

            return As(firstUnitInfo.Value);
        }

        /// <inheritdoc />
        double IQuantity.As(Enum unit)
        {
            if (!(unit is ElectricConductanceUnit unitAsElectricConductanceUnit))
                throw new ArgumentException($"The given unit is of type {unit.GetType()}. Only {typeof(ElectricConductanceUnit)} is supported.", nameof(unit));

            return As(unitAsElectricConductanceUnit);
        }

        /// <summary>
        ///     Converts this ElectricConductance to another ElectricConductance with the unit representation <paramref name="unit" />.
        /// </summary>
        /// <param name="unit">The unit to convert to.</param>
        /// <returns>A ElectricConductance with the specified unit.</returns>
        public ElectricConductance ToUnit(ElectricConductanceUnit unit)
        {
            return ToUnit(unit, DefaultConversionFunctions);
        }

        /// <summary>
        ///     Converts this ElectricConductance to another ElectricConductance using the given <paramref name="unitConverter"/> with the unit representation <paramref name="unit" />.
        /// </summary>
        /// <param name="unit">The unit to convert to.</param>
        /// <param name="unitConverter">The <see cref="UnitConverter"/> to use for the conversion.</param>
        /// <returns>A ElectricConductance with the specified unit.</returns>
        public ElectricConductance ToUnit(ElectricConductanceUnit unit, UnitConverter unitConverter)
        {
            if (Unit == unit)
            {
                // Already in requested units.
                return this;
            }
            else if (unitConverter.TryGetConversionFunction((typeof(ElectricConductance), Unit, typeof(ElectricConductance), unit), out var conversionFunction))
            {
                // Direct conversion to requested unit found. Return the converted quantity.
                var converted = conversionFunction(this);
                return (ElectricConductance)converted;
            }
            else if (Unit != BaseUnit)
            {
                // Direct conversion to requested unit NOT found. Convert to BaseUnit, and then from BaseUnit to requested unit.
                var inBaseUnits = ToUnit(BaseUnit);
                return inBaseUnits.ToUnit(unit);
            }
            else
            {
                throw new NotImplementedException($"Can not convert {Unit} to {unit}.");
            }
        }

        /// <inheritdoc />
        IQuantity IQuantity.ToUnit(Enum unit)
        {
            if (!(unit is ElectricConductanceUnit unitAsElectricConductanceUnit))
                throw new ArgumentException($"The given unit is of type {unit.GetType()}. Only {typeof(ElectricConductanceUnit)} is supported.", nameof(unit));

            return ToUnit(unitAsElectricConductanceUnit, DefaultConversionFunctions);
        }

        /// <inheritdoc cref="IQuantity.ToUnit(UnitSystem)"/>
        public ElectricConductance ToUnit(UnitSystem unitSystem)
        {
            if (unitSystem is null)
                throw new ArgumentNullException(nameof(unitSystem));

            var unitInfos = Info.GetUnitInfosFor(unitSystem.BaseUnits);

            var firstUnitInfo = unitInfos.FirstOrDefault();
            if (firstUnitInfo == null)
                throw new ArgumentException("No units were found for the given UnitSystem.", nameof(unitSystem));

            return ToUnit(firstUnitInfo.Value);
        }

        /// <inheritdoc />
        IQuantity IQuantity.ToUnit(UnitSystem unitSystem) => ToUnit(unitSystem);

        /// <inheritdoc />
        IQuantity<ElectricConductanceUnit> IQuantity<ElectricConductanceUnit>.ToUnit(ElectricConductanceUnit unit) => ToUnit(unit);

        /// <inheritdoc />
        IQuantity<ElectricConductanceUnit> IQuantity<ElectricConductanceUnit>.ToUnit(UnitSystem unitSystem) => ToUnit(unitSystem);

        private double GetValueAs(ElectricConductanceUnit unit)
        {
            var converted = ToUnit(unit);
            return (double)converted.Value;
            }

        #endregion

        #region ToString Methods

        /// <summary>
        ///     Gets the default string representation of value and unit.
        /// </summary>
        /// <returns>String representation.</returns>
        public override string ToString()
        {
            return ToString("g");
        }

        /// <summary>
        ///     Gets the default string representation of value and unit using the given format provider.
        /// </summary>
        /// <returns>String representation.</returns>
        /// <param name="provider">Format to use for localization and number formatting. Defaults to <see cref="CultureInfo.CurrentCulture" /> if null.</param>
        public string ToString(IFormatProvider? provider)
        {
            return ToString("g", provider);
        }

        /// <inheritdoc cref="QuantityFormatter.Format{TUnitType}(IQuantity{TUnitType}, string, IFormatProvider)"/>
        /// <summary>
        /// Gets the string representation of this instance in the specified format string using <see cref="CultureInfo.CurrentCulture" />.
        /// </summary>
        /// <param name="format">The format string.</param>
        /// <returns>The string representation.</returns>
        public string ToString(string format)
        {
            return ToString(format, CultureInfo.CurrentCulture);
        }

        /// <inheritdoc cref="QuantityFormatter.Format{TUnitType}(IQuantity{TUnitType}, string, IFormatProvider)"/>
        /// <summary>
        /// Gets the string representation of this instance in the specified format string using the specified format provider, or <see cref="CultureInfo.CurrentCulture" /> if null.
        /// </summary>
        /// <param name="format">The format string.</param>
        /// <param name="provider">Format to use for localization and number formatting. Defaults to <see cref="CultureInfo.CurrentCulture" /> if null.</param>
        /// <returns>The string representation.</returns>
        public string ToString(string format, IFormatProvider? provider)
        {
            return QuantityFormatter.Format<ElectricConductanceUnit>(this, format, provider);
        }

        #endregion

        #region IConvertible Methods

        TypeCode IConvertible.GetTypeCode()
        {
            return TypeCode.Object;
        }

        bool IConvertible.ToBoolean(IFormatProvider provider)
        {
            throw new InvalidCastException($"Converting {typeof(ElectricConductance)} to bool is not supported.");
        }

        byte IConvertible.ToByte(IFormatProvider provider)
        {
            return Convert.ToByte(_value);
        }

        char IConvertible.ToChar(IFormatProvider provider)
        {
            throw new InvalidCastException($"Converting {typeof(ElectricConductance)} to char is not supported.");
        }

        DateTime IConvertible.ToDateTime(IFormatProvider provider)
        {
            throw new InvalidCastException($"Converting {typeof(ElectricConductance)} to DateTime is not supported.");
        }

        decimal IConvertible.ToDecimal(IFormatProvider provider)
        {
            return Convert.ToDecimal(_value);
        }

        double IConvertible.ToDouble(IFormatProvider provider)
        {
            return Convert.ToDouble(_value);
        }

        short IConvertible.ToInt16(IFormatProvider provider)
        {
            return Convert.ToInt16(_value);
        }

        int IConvertible.ToInt32(IFormatProvider provider)
        {
            return Convert.ToInt32(_value);
        }

        long IConvertible.ToInt64(IFormatProvider provider)
        {
            return Convert.ToInt64(_value);
        }

        sbyte IConvertible.ToSByte(IFormatProvider provider)
        {
            return Convert.ToSByte(_value);
        }

        float IConvertible.ToSingle(IFormatProvider provider)
        {
            return Convert.ToSingle(_value);
        }

        string IConvertible.ToString(IFormatProvider provider)
        {
            return ToString("g", provider);
        }

        object IConvertible.ToType(Type conversionType, IFormatProvider provider)
        {
            if (conversionType == typeof(ElectricConductance))
                return this;
            else if (conversionType == typeof(ElectricConductanceUnit))
                return Unit;
<<<<<<< HEAD
            else if(conversionType == typeof(QuantityInfo))
=======
            else if (conversionType == typeof(QuantityType))
                return ElectricConductance.QuantityType;
            else if (conversionType == typeof(QuantityInfo))
>>>>>>> b5300902
                return ElectricConductance.Info;
            else if (conversionType == typeof(BaseDimensions))
                return ElectricConductance.BaseDimensions;
            else
                throw new InvalidCastException($"Converting {typeof(ElectricConductance)} to {conversionType} is not supported.");
        }

        ushort IConvertible.ToUInt16(IFormatProvider provider)
        {
            return Convert.ToUInt16(_value);
        }

        uint IConvertible.ToUInt32(IFormatProvider provider)
        {
            return Convert.ToUInt32(_value);
        }

        ulong IConvertible.ToUInt64(IFormatProvider provider)
        {
            return Convert.ToUInt64(_value);
        }

        #endregion
    }
}<|MERGE_RESOLUTION|>--- conflicted
+++ resolved
@@ -79,12 +79,6 @@
         /// <exception cref="ArgumentException">If value is NaN or Infinity.</exception>
         public ElectricConductance(double value, ElectricConductanceUnit unit)
         {
-<<<<<<< HEAD
-=======
-            if (unit == ElectricConductanceUnit.Undefined)
-              throw new ArgumentException("The quantity can not be created with an undefined unit.", nameof(unit));
-
->>>>>>> b5300902
             _value = Guard.EnsureValidNumber(value, nameof(value));
             _unit = unit;
         }
@@ -195,10 +189,7 @@
             // Register in unit converter: BaseUnit -> ElectricConductanceUnit
             unitConverter.SetConversionFunction<ElectricConductance>(ElectricConductanceUnit.Siemens, ElectricConductanceUnit.Microsiemens, quantity => new ElectricConductance((quantity.Value) / 1e-6d, ElectricConductanceUnit.Microsiemens));
             unitConverter.SetConversionFunction<ElectricConductance>(ElectricConductanceUnit.Siemens, ElectricConductanceUnit.Millisiemens, quantity => new ElectricConductance((quantity.Value) / 1e-3d, ElectricConductanceUnit.Millisiemens));
-<<<<<<< HEAD
-=======
-
->>>>>>> b5300902
+
             // Register in unit converter: BaseUnit <-> BaseUnit
             unitConverter.SetConversionFunction<ElectricConductance>(ElectricConductanceUnit.Siemens, ElectricConductanceUnit.Siemens, quantity => quantity);
 
@@ -513,26 +504,6 @@
             return _value.CompareTo(other.GetValueAs(this.Unit));
         }
 
-<<<<<<< HEAD
-=======
-        /// <inheritdoc />
-        /// <remarks>Consider using <see cref="Equals(ElectricConductance, double, ComparisonType)"/> for safely comparing floating point values.</remarks>
-        public override bool Equals(object obj)
-        {
-            if (obj is null || !(obj is ElectricConductance objElectricConductance))
-                return false;
-
-            return Equals(objElectricConductance);
-        }
-
-        /// <inheritdoc />
-        /// <remarks>Consider using <see cref="Equals(ElectricConductance, double, ComparisonType)"/> for safely comparing floating point values.</remarks>
-        public bool Equals(ElectricConductance other)
-        {
-            return _value.Equals(other.GetValueAs(this.Unit));
-        }
-
->>>>>>> b5300902
         /// <summary>
         ///     <para>
         ///     Compare equality to another ElectricConductance within the given absolute or relative tolerance.
@@ -712,7 +683,7 @@
         {
             var converted = ToUnit(unit);
             return (double)converted.Value;
-            }
+        }
 
         #endregion
 
@@ -835,13 +806,7 @@
                 return this;
             else if (conversionType == typeof(ElectricConductanceUnit))
                 return Unit;
-<<<<<<< HEAD
-            else if(conversionType == typeof(QuantityInfo))
-=======
-            else if (conversionType == typeof(QuantityType))
-                return ElectricConductance.QuantityType;
             else if (conversionType == typeof(QuantityInfo))
->>>>>>> b5300902
                 return ElectricConductance.Info;
             else if (conversionType == typeof(BaseDimensions))
                 return ElectricConductance.BaseDimensions;
